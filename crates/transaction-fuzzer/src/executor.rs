--- conflicted
+++ resolved
@@ -19,14 +19,6 @@
 use tokio::runtime::Runtime;
 
 use crate::account_universe::{AccountCurrent, PUBLISH_BUDGET};
-<<<<<<< HEAD
-
-use std::path::PathBuf;
-use sui_move_build::BuildConfig;
-use sui_types::effects::TransactionEffectsAPI;
-use sui_types::execution_status::{ExecutionFailureStatus, ExecutionStatus};
-=======
->>>>>>> 012dfba4
 
 pub type ExecutionResult = Result<ExecutionStatus, SuiError>;
 
@@ -131,11 +123,7 @@
             account.initial_data.account.address,
             gas_object.compute_object_reference(),
             modules,
-<<<<<<< HEAD
-            vec![],
-=======
             dep_ids,
->>>>>>> 012dfba4
             PUBLISH_BUDGET,
             1000,
         );
